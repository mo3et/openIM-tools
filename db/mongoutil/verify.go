// Copyright © 2023 OpenIM. All rights reserved.
//
// Licensed under the Apache License, Version 2.0 (the "License");
// you may not use this file except in compliance with the License.
// You may obtain a copy of the License at
//
//     http://www.apache.org/licenses/LICENSE-2.0
//
// Unless required by applicable law or agreed to in writing, software
// distributed under the License is distributed on an "AS IS" BASIS,
// WITHOUT WARRANTIES OR CONDITIONS OF ANY KIND, either express or implied.
// See the License for the specific language governing permissions and
// limitations under the License.

package mongoutil

import (
	"context"

	"github.com/openimsdk/tools/errs"
	"go.mongodb.org/mongo-driver/mongo"
	"go.mongodb.org/mongo-driver/mongo/options"
)

// CheckMongo tests the MongoDB connection without retries.
func Check(ctx context.Context, config *Config) error {
	if err := config.ValidateAndSetDefaults(); err != nil {
		return err
	}

	clientOpts := options.Client().ApplyURI(config.Uri)
	mongoClient, err := mongo.Connect(ctx, clientOpts)
	if err != nil {
		return errs.WrapMsg(err, "MongoDB connect failed", "URI", config.Uri, "Database", config.Database, "MaxPoolSize", config.MaxPoolSize)
	}

	defer func() {
		if err := mongoClient.Disconnect(ctx); err != nil {
			_ = mongoClient.Disconnect(ctx)
		}
	}()

	if err = mongoClient.Ping(ctx, nil); err != nil {
		return errs.WrapMsg(err, "MongoDB ping failed", "URI", config.Uri, "Database", config.Database, "MaxPoolSize", config.MaxPoolSize)
	}

	return nil
}

// ValidateAndSetDefaults validates the configuration and sets default values.
func (c *Config) ValidateAndSetDefaults() error {
	if c.Uri == "" && len(c.Address) == 0 {
		return errs.New("either Uri or Address must be provided")
	}
	if c.Database == "" {
		return errs.New("database is required")
	}
	if c.MaxPoolSize <= 0 {
		c.MaxPoolSize = defaultMaxPoolSize
	}
	if c.MaxRetry <= 0 {
		c.MaxRetry = defaultMaxRetry
	}
	if c.Uri == "" {
		// if authSource is not provided, default to admin
		if c.AuthSource == "" {
<<<<<<< HEAD
			c.Uri = buildMongoURI(c, c.Database)
=======
			c.Uri = buildMongoURI(c, "admin")
>>>>>>> 70990158
		} else {
			c.Uri = buildMongoURI(c, c.AuthSource)
		}
	}
	return nil
}<|MERGE_RESOLUTION|>--- conflicted
+++ resolved
@@ -62,13 +62,9 @@
 		c.MaxRetry = defaultMaxRetry
 	}
 	if c.Uri == "" {
-		// if authSource is not provided, default to admin
+		// if authSource is not provided, default to database name
 		if c.AuthSource == "" {
-<<<<<<< HEAD
 			c.Uri = buildMongoURI(c, c.Database)
-=======
-			c.Uri = buildMongoURI(c, "admin")
->>>>>>> 70990158
 		} else {
 			c.Uri = buildMongoURI(c, c.AuthSource)
 		}
